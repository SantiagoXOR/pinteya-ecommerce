{
  "name": "ecommerce-boilerplate",
  "version": "0.1.0",
  "private": true,
  "scripts": {
    "dev": "next dev -p 3000",
    "dev:turbo": "next dev --turbo -p 3000",
    "build": "next build",
    "build:vercel": "next build",
    "start": "next start",
    "lint": "next lint",
    "test": "jest --config=jest.config.ci.js --passWithNoTests --detectOpenHandles --forceExit",
    "test:full": "jest --watchAll=false --detectOpenHandles --forceExit --maxWorkers=2 --testTimeout=10000 --passWithNoTests",
    "test:watch": "jest --watch",
    "test:coverage": "jest --coverage --watchAll=false --detectOpenHandles --forceExit",
    "test:address-validation": "jest --config=jest.address-validation.config.js --passWithNoTests --detectOpenHandles --forceExit",
    "test:address-validation:watch": "jest --config=jest.address-validation.config.js --watch",
    "test:address-validation:coverage": "jest --config=jest.address-validation.config.js --coverage --watchAll=false --detectOpenHandles --forceExit",
    "test:e2e:address-validation": "playwright test --config=playwright.address-validation.config.ts",
    "test:admin:products": "BYPASS_AUTH=true playwright test --config=playwright.admin-products.config.ts",
    "test:admin:products:ui": "BYPASS_AUTH=true playwright test --config=playwright.admin-products.config.ts --ui",
    "test:admin:products:debug": "BYPASS_AUTH=true playwright test --config=playwright.admin-products.config.ts --debug",
    "test:admin:products:headed": "BYPASS_AUTH=true playwright test --config=playwright.admin-products.config.ts --headed",
    "test:admin:products:mobile": "BYPASS_AUTH=true playwright test --config=playwright.admin-products.config.ts --grep @mobile",
    "test:admin:products:performance": "BYPASS_AUTH=true playwright test --config=playwright.admin-products.config.ts --grep @performance",
    "test:admin:variants": "BYPASS_AUTH=true playwright test --config=playwright.admin-products.config.ts e2e/admin/products/variant-*.spec.ts",
    "test:address-validation:full": "node scripts/test-address-validation.js",
    "format:check": "prettier --check . --ignore-path .prettierignore",
    "format": "prettier --write . --ignore-path .prettierignore",
    "security:cors-update": "node scripts/update-cors-security.js",
    "security:auth-logs": "node scripts/auth-log-analyzer.js",
    "security:audit": "node scripts/run-security-audit.js",
    "security:monitor": "curl -X GET http://localhost:3000/api/security/monitor",
    "analyze-bundle-optimization": "node scripts/performance/analyze-bundle-optimization.js",
    "bundle-optimization:analyze": "node scripts/performance/analyze-bundle-optimization.js --verbose",
    "bundle-optimization:report": "node scripts/performance/analyze-bundle-optimization.js --output bundle-reports",
    "bundle-optimization:check": "node scripts/performance/analyze-bundle-optimization.js --no-report",
    "analyze": "ANALYZE=true npm run build",
    "analyze:server": "ANALYZE=true BUNDLE_ANALYZE=server npm run build",
    "analyze:browser": "ANALYZE=true BUNDLE_ANALYZE=browser npm run build",
    "optimize:images": "node scripts/optimize-images.js",
    "build-storybook": "storybook build",
    "storybook": "storybook dev -p 6006"
  },
  "dependencies": {
    "@auth/supabase-adapter": "^1.10.0",
    "@googlemaps/google-maps-services-js": "^3.4.2",
    "@headlessui/react": "^2.2.9",
    "@hookform/resolvers": "^3.3.1",
    "@radix-ui/react-accordion": "^1.2.12",
    "@radix-ui/react-alert-dialog": "^1.0.5",
    "@radix-ui/react-avatar": "^1.0.4",
    "@radix-ui/react-checkbox": "^1.0.4",
    "@radix-ui/react-dropdown-menu": "^2.0.6",
    "@radix-ui/react-label": "^2.0.2",
    "@radix-ui/react-navigation-menu": "^1.1.4",
    "@radix-ui/react-popover": "^1.0.7",
    "@radix-ui/react-progress": "^1.0.3",
    "@radix-ui/react-radio-group": "^1.1.3",
    "@radix-ui/react-scroll-area": "^1.0.5",
    "@radix-ui/react-select": "^2.0.0",
    "@radix-ui/react-slider": "^1.3.6",
    "@radix-ui/react-slot": "^1.0.2",
    "@radix-ui/react-switch": "^1.0.3",
    "@radix-ui/react-tabs": "^1.0.4",
    "@radix-ui/react-toast": "^1.1.5",
    "@radix-ui/react-tooltip": "^1.0.7",
    "@react-google-maps/api": "^2.19.2",
    "@reduxjs/toolkit": "^1.9.7",
    "@supabase/ssr": "^0.7.0",
    "@supabase/supabase-js": "^2.38.4",
    "@tanstack/react-query": "^4.35.3",
    "@tanstack/react-query-devtools": "^4.35.3",
    "@types/node": "18.14.2",
    "@types/react": "^18.3.12",
    "@types/react-dom": "^18.3.1",
    "@vercel/analytics": "^1.5.0",
    "@vercel/speed-insights": "^1.2.0",
    "@vis.gl/react-google-maps": "^0.8.0",
    "class-variance-authority": "^0.7.0",
    "cmdk": "^1.1.1",
    "date-fns": "^2.30.0",
    "exceljs": "^4.4.0",
    "framer-motion": "^10.18.0",
    "ioredis": "^5.3.2",
    "lucide-react": "^0.263.1",
    "mercadopago": "^2.9.0",
    "next": "^15.5.7",
<<<<<<< HEAD
    "next-auth": "^5.0.0-beta.30",
=======
    "next-auth": "^5.0.0-beta.29",
>>>>>>> ae55bfd7
    "next-themes": "^0.2.1",
    "qrcode.react": "^3.2.0",
    "html2canvas": "^1.4.1",
    "react": "^18.3.1",
    "react-day-picker": "^8.8.2",
    "react-dom": "^18.3.1",
    "react-hook-form": "^7.45.4",
    "react-hot-toast": "^2.4.1",
    "react-intersection-observer": "^9.16.0",
    "react-range-slider-input": "^3.0.7",
    "react-redux": "^8.1.3",
    "recharts": "^2.8.0",
    "resend": "^6.1.0",
    "sharp": "^0.34.4",
    "sonner": "^1.7.4",
    "swiper": "^10.3.1",
    "tailwind-merge": "^1.14.0",
    "tailwindcss-animate": "^1.0.7",
    "typescript": "4.9.5",
    "use-debounce": "^9.0.4",
<<<<<<< HEAD
    "validator": "^13.15.23",
=======
    "validator": "^13.15.15",
    "vaul": "^1.1.2",
>>>>>>> ae55bfd7
    "zod": "^3.22.2"
  },
  "devDependencies": {
    "@eslint/eslintrc": "^3.3.1",
<<<<<<< HEAD
    "@next/bundle-analyzer": "^15.5.7",
    "@playwright/test": "^1.57.0",
=======
    "@eslint/js": "^9.37.0",
    "@next/bundle-analyzer": "^15.5.7",
    "@playwright/test": "^1.55.0",
>>>>>>> ae55bfd7
    "@testing-library/dom": "^10.4.1",
    "@testing-library/jest-dom": "^6.8.0",
    "@testing-library/react": "^16.3.0",
    "@typescript-eslint/eslint-plugin": "^8.45.0",
    "@typescript-eslint/parser": "^8.45.0",
    "autoprefixer": "^10.4.13",
    "dotenv": "^17.2.2",
    "eslint": "^9.36.0",
    "eslint-config-next": "^15.5.7",
<<<<<<< HEAD
=======
    "eslint-plugin-react": "^7.37.5",
    "eslint-plugin-react-hooks": "^6.1.1",
>>>>>>> ae55bfd7
    "globals": "^16.4.0",
    "jest": "^30.1.3",
    "jest-environment-jsdom": "^30.1.2",
    "postcss": "^8.4.21",
    "prettier": "^3.6.2",
    "puppeteer": "^24.22.0",
    "tailwindcss": "^3.2.7"
  }
}<|MERGE_RESOLUTION|>--- conflicted
+++ resolved
@@ -86,11 +86,7 @@
     "lucide-react": "^0.263.1",
     "mercadopago": "^2.9.0",
     "next": "^15.5.7",
-<<<<<<< HEAD
     "next-auth": "^5.0.0-beta.30",
-=======
-    "next-auth": "^5.0.0-beta.29",
->>>>>>> ae55bfd7
     "next-themes": "^0.2.1",
     "qrcode.react": "^3.2.0",
     "html2canvas": "^1.4.1",
@@ -111,24 +107,15 @@
     "tailwindcss-animate": "^1.0.7",
     "typescript": "4.9.5",
     "use-debounce": "^9.0.4",
-<<<<<<< HEAD
     "validator": "^13.15.23",
-=======
-    "validator": "^13.15.15",
     "vaul": "^1.1.2",
->>>>>>> ae55bfd7
     "zod": "^3.22.2"
   },
   "devDependencies": {
     "@eslint/eslintrc": "^3.3.1",
-<<<<<<< HEAD
+    "@eslint/js": "^9.37.0",
     "@next/bundle-analyzer": "^15.5.7",
     "@playwright/test": "^1.57.0",
-=======
-    "@eslint/js": "^9.37.0",
-    "@next/bundle-analyzer": "^15.5.7",
-    "@playwright/test": "^1.55.0",
->>>>>>> ae55bfd7
     "@testing-library/dom": "^10.4.1",
     "@testing-library/jest-dom": "^6.8.0",
     "@testing-library/react": "^16.3.0",
@@ -138,11 +125,8 @@
     "dotenv": "^17.2.2",
     "eslint": "^9.36.0",
     "eslint-config-next": "^15.5.7",
-<<<<<<< HEAD
-=======
     "eslint-plugin-react": "^7.37.5",
     "eslint-plugin-react-hooks": "^6.1.1",
->>>>>>> ae55bfd7
     "globals": "^16.4.0",
     "jest": "^30.1.3",
     "jest-environment-jsdom": "^30.1.2",
