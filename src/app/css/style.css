--- conflicted
+++ resolved
@@ -435,7 +435,10 @@
   animation: micro-drop 1.8s ease-in-out infinite;
 }
 
-<<<<<<< HEAD
+.brand-loader-text {
+  color: #fff7ed; /* naranja claro para contraste */
+  font-weight: 600;
+  letter-spacing: 0.2px;
 }
 
 /* =====================================================
@@ -622,8 +625,6 @@
   animation: micro-drop 1.8s ease-in-out infinite;
 }
 
-=======
->>>>>>> ae55bfd7
 .brand-loader-text {
   color: #fff7ed; /* naranja claro para contraste */
   font-weight: 600;
